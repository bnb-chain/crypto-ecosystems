# Ecosystem Level Information
title = "Ergo"

sub_ecosystems = [
<<<<<<< HEAD
    # Exchanges
    "Spectrum Finance",
    "anetaBTC",
    "Analog Ergo"

    # Launchpad
    "ErgoPad",

    # Stablecoins
    "ChainCash",
    "Dexy",
    "SigmaUSD", 

    # Fundraising
    "Ergo Raffle", 

    # Mining
    "Lithos Protocol",
    "GuapSwap", 
    "Ergo Miner Tooling",
    
    # Lending
    "EXLE",
    "Duckpools",
    "SigmaFi", 

    # Gambling
    "NightOwl Casino",
    "BlobsTopia",
    "Grand Gambit",

    # Wallets
    "Nautilus",
    "Minotaur",
    "Satergo",
    "SAFEW", 

    # Privacy
    "ErgoMixer",
    "ZK Treasury",

    # NFTs 
    "SkyHarbor",
    "Ergo Auction House",

    # Dev
    "FleetSDK",
    "Kiosk",
    "Azorus",
    "Ergo Education", 
    "Ergo Developer Tooling",
    "Ergo Hackathons", 

    # DAO 
    "PaideiaDAO",
    "ErgoTeam",
    "Swamp Audio",

    # Layer 2s / Sidechains / Bridges
    "SentientFoundation",
    "Rosen Bridge",

    # Misc 
    "ZenGate Global",
    "Ergode",
    "Ergo Names",
    "LiliumErgo",
    "Comet", 
    "Ergo Stats and Analysis"

    ]

github_organizations = ["https://github.com/ergoplatform","https://github.com/ScorexFoundation/"]
=======
  "anetaBTC",
  "Azorus",
  "BlobsTopia",
  "ChainCash",
  "Comet",
  "Dexy",
  "Duckpools",
  "Ergo Auction House",
  "Ergo Developer Tooling",
  "Ergo Education",
  "Ergo Hackathons",
  "Ergo Miner Tooling",
  "Ergo Names",
  "Ergo Raffle",
  "Ergo Stats and Analysis",
  "Ergode",
  "ErgoMixer",
  "ErgoPad",
  "ErgoTeam",
  "EXLE",
  "FleetSDK",
  "Grand Gambit",
  "GuapSwap",
  "Kiosk",
  "LiliumErgo",
  "Lithos Protocol",
  "Minotaur",
  "Nautilus",
  "NightOwl Casino",
  "PaideiaDAO",
  "Rosen Bridge",
  "SAFEW",
  "Satergo",
  "SentientFoundation",
  "SigmaFi",
  "SigmaUSD",
  "SkyHarbor",
  "Spectrum Finance",
  "Swamp Audio",
  "ZenGate Global",
  "ZK Treasury",
]

github_organizations = ["https://github.com/ergoplatform", "https://github.com/ScorexFoundation"]
>>>>>>> 09b4f636

# Repositories
[[repo]]
url = "https://github.com/ergoplatform/3-year-anniv"

[[repo]]
url = "https://github.com/ergoplatform/ansible"

[[repo]]
url = "https://github.com/ergoplatform/autoleakus"

[[repo]]
url = "https://github.com/ergoplatform/Autolykos-GPU-miner"

[[repo]]
url = "https://github.com/ergoplatform/awesome-ergo"

[[repo]]
url = "https://github.com/ergoplatform/board"

[[repo]]
url = "https://github.com/ergoplatform/board-new"

[[repo]]
url = "https://github.com/ergoplatform/bounded-vec"

[[repo]]
url = "https://github.com/ergoplatform/community"

[[repo]]
url = "https://github.com/ergoplatform/developer-docs"

[[repo]]
url = "https://github.com/ergoplatform/difficultyrecalculation"

[[repo]]
url = "https://github.com/ergoplatform/docs-ergoplatform"

[[repo]]
url = "https://github.com/ergoplatform/eips"

[[repo]]
url = "https://github.com/ergoplatform/ergo"
tags = ["Protocol"]

[[repo]]
url = "https://github.com/ergoplatform/ergo-appkit"

[[repo]]
url = "https://github.com/ergoplatform/ergo-bootstrap"

[[repo]]
url = "https://github.com/ergoplatform/ergo-contracts"

[[repo]]
url = "https://github.com/ergoplatform/ergo-devnet-docker"

[[repo]]
url = "https://github.com/ergoplatform/ergo-dex"

[[repo]]
url = "https://github.com/ergoplatform/ergo-headless-dapp-framework"

[[repo]]
url = "https://github.com/ergoplatform/ergo-jde"

[[repo]]
url = "https://github.com/ergoplatform/ergo-js"

[[repo]]
url = "https://github.com/ergoplatform/ergo-lib-wasm"

[[repo]]
url = "https://github.com/ergoplatform/ergo-nix"

[[repo]]
url = "https://github.com/ergoplatform/ergo-node-interface"

[[repo]]
url = "https://github.com/ergoplatform/ergo-node-interface-rust"

[[repo]]
url = "https://github.com/ergoplatform/ergo-p2p"

[[repo]]
url = "https://github.com/ergoplatform/ergo-playgrounds"

[[repo]]
url = "https://github.com/ergoplatform/ergo-scala-compiler"

[[repo]]
url = "https://github.com/ergoplatform/ergo-scala-style-guide"

[[repo]]
url = "https://github.com/ergoplatform/ergo-test"

[[repo]]
url = "https://github.com/ergoplatform/ergo-tg"

[[repo]]
url = "https://github.com/ergoplatform/ergo-tool"

[[repo]]
url = "https://github.com/ergoplatform/ergo-utilities-rust"

[[repo]]
url = "https://github.com/ergoplatform/ergo-utility"

[[repo]]
url = "https://github.com/ergoplatform/ergo-wallet"

[[repo]]
url = "https://github.com/ergoplatform/ergo-wallet-app"
tags = ["Wallet"]

[[repo]]
url = "https://github.com/ergoplatform/ergodocs"
tags = ["Documentation"]

[[repo]]
url = "https://github.com/ergoplatform/ergofund"

[[repo]]
url = "https://github.com/ergoplatform/ergoscript-by-example"

[[repo]]
url = "https://github.com/ergoplatform/ergoscript-compiler"

[[repo]]
url = "https://github.com/ergoplatform/ergoweb"

[[repo]]
url = "https://github.com/ergoplatform/explorer-back"

[[repo]]
url = "https://github.com/ergoplatform/explorer-backend"

[[repo]]
url = "https://github.com/ergoplatform/explorer-frontend"

[[repo]]
url = "https://github.com/ergoplatform/faucet"

[[repo]]
url = "https://github.com/ergoplatform/grow-ergo"

[[repo]]
url = "https://github.com/ergoplatform/ledger-app-ergo"

[[repo]]
url = "https://github.com/ergoplatform/node-info-monitor"

[[repo]]
url = "https://github.com/ergoplatform/oracle-core"

[[repo]]
url = "https://github.com/ergoplatform/OSSRH-81144"

[[repo]]
url = "https://github.com/ergoplatform/scanner"

[[repo]]
url = "https://github.com/ergoplatform/Self-Reproducing-Coins"

[[repo]]
url = "https://github.com/ergoplatform/sigma-rust"

[[repo]]
url = "https://github.com/ergoplatform/sigmaverse"

[[repo]]
url = "https://github.com/ergoplatform/sigmaverse-cms"

[[repo]]
url = "https://github.com/ergoplatform/sips"

[[repo]]
url = "https://github.com/ergoplatform/site"

[[repo]]
url = "https://github.com/ergoplatform/spacefees"

[[repo]]
url = "https://github.com/ergoplatform/static-data"

[[repo]]
url = "https://github.com/ergoplatform/website"

[[repo]]
url = "https://github.com/scalahub/ErgoScriptCompiler"

[[repo]]
url = "https://github.com/scalahub/ErgoScriptCompiler"

[[repo]]
url = "https://github.com/ScorexFoundation/sigmastate-interpreter"<|MERGE_RESOLUTION|>--- conflicted
+++ resolved
@@ -2,11 +2,9 @@
 title = "Ergo"
 
 sub_ecosystems = [
-<<<<<<< HEAD
     # Exchanges
     "Spectrum Finance",
     "anetaBTC",
-    "Analog Ergo"
 
     # Launchpad
     "ErgoPad",
@@ -75,53 +73,7 @@
 
     ]
 
-github_organizations = ["https://github.com/ergoplatform","https://github.com/ScorexFoundation/"]
-=======
-  "anetaBTC",
-  "Azorus",
-  "BlobsTopia",
-  "ChainCash",
-  "Comet",
-  "Dexy",
-  "Duckpools",
-  "Ergo Auction House",
-  "Ergo Developer Tooling",
-  "Ergo Education",
-  "Ergo Hackathons",
-  "Ergo Miner Tooling",
-  "Ergo Names",
-  "Ergo Raffle",
-  "Ergo Stats and Analysis",
-  "Ergode",
-  "ErgoMixer",
-  "ErgoPad",
-  "ErgoTeam",
-  "EXLE",
-  "FleetSDK",
-  "Grand Gambit",
-  "GuapSwap",
-  "Kiosk",
-  "LiliumErgo",
-  "Lithos Protocol",
-  "Minotaur",
-  "Nautilus",
-  "NightOwl Casino",
-  "PaideiaDAO",
-  "Rosen Bridge",
-  "SAFEW",
-  "Satergo",
-  "SentientFoundation",
-  "SigmaFi",
-  "SigmaUSD",
-  "SkyHarbor",
-  "Spectrum Finance",
-  "Swamp Audio",
-  "ZenGate Global",
-  "ZK Treasury",
-]
-
 github_organizations = ["https://github.com/ergoplatform", "https://github.com/ScorexFoundation"]
->>>>>>> 09b4f636
 
 # Repositories
 [[repo]]
