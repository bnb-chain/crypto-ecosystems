# Ecosystem Level Information
title = "Ergo Developer Tooling"

sub_ecosystems = []
<<<<<<< HEAD
github_organizations = [ 
    "https://github.com/rust-ergo", 
    "https://github.com/bitdomains",  
    "https://github.com/sigmaspace-io", 
    "https://github.com/thedelphiproject",
    "https://github.com/nautls/",
    ]
=======

github_organizations = [
  "https://github.com/coinbarn",
  "https://github.com/ergopool-io",
  "https://github.com/Kalita-Platform",
  "https://github.com/profit-sharing",
  "https://github.com/sigmaspace-io",
  "https://github.com/thedelphiproject",
]

# Repositories
>>>>>>> 5a06c884
[[repo]]
url = "https://github.com/abchrisxyz/ergo-setup"

[[repo]]
url = "https://github.com/abchrisxyz/OraclePoolHub"

[[repo]]
url = "https://github.com/aliamsk/ergo-node-interface"

[[repo]]
url = "https://github.com/aliamsk/ergo-utilities-rust"

[[repo]]
url = "https://github.com/andrehafner/my.ergoport.dev"

[[repo]]
url = "https://github.com/andyceo/ergopyng"


[[repo]]
url = "https://github.com/anon-br/ErgoUtilsUploadService"


[[repo]]
url = "https://github.com/anon-br/sigmajs-crypto-facade"

[[repo]]
url = "https://github.com/anon-real/contract-testing"

[[repo]]
url = "https://github.com/anon-real/eips"

[[repo]]
url = "https://github.com/anon-real/ergo-assembler"

[[repo]]
url = "https://github.com/anon-real/ergo-js-template"

[[repo]]
url = "https://github.com/anon-real/ErgoUtils"

[[repo]]
url = "https://github.com/anon92048/ergo-mixer-web"

[[repo]]
url = "https://github.com/ApexTheory/appkit-by-example"

[[repo]]
url = "https://github.com/aragogi/scanner"

[[repo]]
url = "https://github.com/aragogi/scanner-front"

[[repo]]
url = "https://github.com/aslesarenko/bouncycastle-js"

[[repo]]
url = "https://github.com/aslesarenko/ergo-android"

[[repo]]
url = "https://github.com/aslesarenko/ergo-appkit-examples"

[[repo]]
url = "https://github.com/aslesarenko/ergo-uikit"

[[repo]]
url = "https://github.com/aslesarenko/mosaik4s"

[[repo]]
url = "https://github.com/aslesarenko/scryptx"

[[repo]]
url = "https://github.com/aslesarenko/sigma"

[[repo]]
url = "https://github.com/benyaminahmed/nft-image-generator"

[[repo]]
url = "https://github.com/c8e4d2a/breedserver"

[[repo]]
url = "https://github.com/c8e4d2a/breedutils"

[[repo]]
url = "https://github.com/c8e4d2a/inferno.black"

[[repo]]
url = "https://github.com/c8e4d2a/wasm-fail"

[[repo]]
url = "https://github.com/cafebedouin/ergo-wooden-nickels"

[[repo]]
url = "https://github.com/cafebedouin/simple-faqbot"

[[repo]]
url = "https://github.com/capt-nemo429/eip12-types"

[[repo]]
url = "https://github.com/capt-nemo429/ergo-graphql"

[[repo]]
url = "https://github.com/ccellado/ergo"

[[repo]]
url = "https://github.com/chriswill/ergonode-spyder"

[[repo]]
url = "https://github.com/code-for-uss/contract-testing"

[[repo]]
url = "https://github.com/coinbarn/coinbarn-extension"

[[repo]]
url = "https://github.com/coinbarn/ergo-ts"

[[repo]]
url = "https://github.com/cornbelt-dev/sigma-subscriptions"

[[repo]]
url = "https://github.com/crystoll/export-erg-transactions"

[[repo]]
url = "https://github.com/darkdrag00nv2/ergo-indexer-rust"

[[repo]]
url = "https://github.com/dav009/ergo-puppet"

[[repo]]
url = "https://github.com/dav009/ergo-scala-skeleton-app"

[[repo]]
url = "https://github.com/dav009/strainer"

[[repo]]
url = "https://github.com/Dmdv/server-interpreter"

[[repo]]
url = "https://github.com/dzyphr/ergodocs"

[[repo]]
url = "https://github.com/dzyphr/ScalaSigmaParticle"

[[repo]]
url = "https://github.com/Eeysirhc/ergo-champions-bot"

[[repo]]
url = "https://github.com/Eeysirhc/ergo-rpi"

[[repo]]
url = "https://github.com/Eeysirhc/ergo-rpi-node-logs"

[[repo]]
url = "https://github.com/Eeysirhc/sigmabot"

[[repo]]
url = "https://github.com/Eeysirhc/tidyergo"

[[repo]]
url = "https://github.com/enft-so/enft-dapp"

[[repo]]
url = "https://github.com/ergo-auction-house/frontend"

[[repo]]
url = "https://github.com/ErgoGravity/gateway-proxy"



[[repo]]
url = "https://github.com/ErGonario/Ergo_learning_app_vERGinia"

[[repo]]
url = "https://github.com/ergoplatform/ergo-appkit"

[[repo]]
url = "https://github.com/ergoplatform/ergo-headless-dapp-framework"

[[repo]]
url = "https://github.com/ergoplatform/ergo-node-interface-rust"

[[repo]]
url = "https://github.com/ergoplatform/ergo-tool"

[[repo]]
url = "https://github.com/ergoplatform/ergo-utilities-rust"



[[repo]]
url = "https://github.com/ergoplatform/ergodocs"

[[repo]]
url = "https://github.com/ergopool-io/ergoaccounting"

[[repo]]
url = "https://github.com/ergopool-io/ergoapi"

<<<<<<< HEAD

=======
[[repo]]
url = "https://github.com/ergopool-io/ergofront"

[[repo]]
url = "https://github.com/ergopool-io/ergotxverify"

[[repo]]
url = "https://github.com/ergopool-io/proxy"

[[repo]]
url = "https://github.com/ErgoWallet/ergowallet-desktop"
>>>>>>> 5a06c884

[[repo]]
url = "https://github.com/ericksonwinter/boxer"

[[repo]]
url = "https://github.com/error1100/ergodex-stats"

[[repo]]
url = "https://github.com/fleet-sdk/fleet"

[[repo]]
url = "https://github.com/FlyingPig69/Ergo_Explorer_Queries"

[[repo]]
url = "https://github.com/freeboy0/ergo-token-analysis"

[[repo]]
url = "https://github.com/glasgowm148/awesome-ergo"

[[repo]]
url = "https://github.com/glasgowm148/ergo-notebooks"

[[repo]]
url = "https://github.com/glasgowm148/ErgoLLM"

[[repo]]
url = "https://github.com/glasgowm148/ergoscripts"

[[repo]]
url = "https://github.com/greenhat/ehrchain"

[[repo]]
url = "https://github.com/hyperledger-labs/Scorex"

[[repo]]
url = "https://github.com/input-output-hk/cardano-addresses"

[[repo]]
url = "https://github.com/input-output-hk/scrypto"

[[repo]]
url = "https://github.com/jaysee260/ergo-playground"

[[repo]]
url = "https://github.com/jellymlg/ergo"

[[repo]]
url = "https://github.com/jellymlg/ErgoSphere"

[[repo]]
url = "https://github.com/jlsachse/ergo-audit-backend"

[[repo]]
url = "https://github.com/jlsachse/ergo-audit-frontend"

[[repo]]
url = "https://github.com/johannesstrueber/ergo-nft-viewer"

[[repo]]
url = "https://github.com/K-9Nine/ergodao"


[[repo]]
url = "https://github.com/Kalita-Platform/kalita"

[[repo]]
url = "https://github.com/kii-dot/scala-play-next-ergo"

[[repo]]
url = "https://github.com/knizhnik/scorex_crypto_avltree"

[[repo]]
url = "https://github.com/Kolmen-Tech/ErgoPOS"

[[repo]]
url = "https://github.com/koukarin/ErgoneV2-front-end"


[[repo]]
url = "https://github.com/koukarin/Proof-of-Commitment-Protocol"



[[repo]]
url = "https://github.com/kushti/ergo-simple-addresses"

[[repo]]
url = "https://github.com/kushti/scapi-cookbook"

[[repo]]
url = "https://github.com/ladopixel/ErgoNFTs.org"

[[repo]]
url = "https://github.com/ladopixel/ErgoTokens.org"

[[repo]]
url = "https://github.com/ladopixel/ErgoToolsBot"

[[repo]]
url = "https://github.com/ladopixel/ErgoTutorials.com"



[[repo]]
url = "https://github.com/ladopixel/schedulERG"

[[repo]]
url = "https://github.com/ladopixel/schedulERGweb"

[[repo]]
url = "https://github.com/lazypinkpatrick/cosigning-server"



[[repo]]
url = "https://github.com/LedgerHQ/app-ergo"

[[repo]]
url = "https://github.com/lorien/ergotools"

[[repo]]
url = "https://github.com/lucagdangelo/flowcardLib"

[[repo]]
url = "https://github.com/lucagdangelo/trade-in"

[[repo]]
url = "https://github.com/Luivatra/airdropaddressrecorder"

[[repo]]
url = "https://github.com/Luivatra/ergo"

[[repo]]
url = "https://github.com/Luivatra/ergo_diff"

[[repo]]
url = "https://github.com/Luivatra/ergotipper-tokens"

[[repo]]
url = "https://github.com/Luivatra/indexed-node-explorer"

[[repo]]
url = "https://github.com/Luivatra/koinly-csv-extract"

[[repo]]
url = "https://github.com/Luivatra/oracle-core"

[[repo]]
url = "https://github.com/mapp0/Ergo_DE"

[[repo]]
url = "https://github.com/mgpai22/ergo"

[[repo]]
url = "https://github.com/mgpai22/ergo-nft-bulk-minter"

[[repo]]
url = "https://github.com/mgpai22/Ergo-OffChain-Bot-Template"

[[repo]]
url = "https://github.com/mgpai22/ergo-synced-node"

[[repo]]
url = "https://github.com/mgpai22/ergo_faucet"

[[repo]]
url = "https://github.com/mgpai22/ergoappkit-spent-box-explorer"

[[repo]]
url = "https://github.com/mgpai22/ergosapiens"

[[repo]]
url = "https://github.com/mgpai22/ergosapiens-payment-portal"

[[repo]]
url = "https://github.com/mgpai22/ergpy"

[[repo]]
url = "https://github.com/mgpai22/ergpy-native"



[[repo]]
url = "https://github.com/mgpai22/paiNet"


[[repo]]
url = "https://github.com/mhssamadani/ErgoProfitSharingDapp"

[[repo]]
url = "https://github.com/mhssamadani/ErgoWell"


[[repo]]
url = "https://github.com/MiauW13/offchain-bot"

[[repo]]
url = "https://github.com/mowreez/ergo-asset-locker"

[[repo]]
url = "https://github.com/MrStahlfelge/ergo-offchain"

[[repo]]
url = "https://github.com/MrStahlfelge/ergopay-frontend-example"

[[repo]]
url = "https://github.com/MrStahlfelge/ergopay-payment-portal"

[[repo]]
url = "https://github.com/MrStahlfelge/ergopay-server-example"

[[repo]]
url = "https://github.com/MrStahlfelge/mosaik"

[[repo]]
url = "https://github.com/MrStahlfelge/mosaik-demo-tokenburn"

[[repo]]
url = "https://github.com/MrStahlfelge/mosaik-kt-js"

[[repo]]
url = "https://github.com/MrStahlfelge/mosaik-tutorial-series"

[[repo]]
url = "https://github.com/MrStahlfelge/mosaikboxconsolidation"

[[repo]]
url = "https://github.com/MrStahlfelge/mosaiknftmarketplace"

[[repo]]
url = "https://github.com/NazeriMahdi2001/Raffle-Doc"

[[repo]]
url = "https://github.com/NetWalker108/ergodocs"

[[repo]]
url = "https://github.com/networkspore/arcnet"

[[repo]]
url = "https://github.com/networkspore/arcturus"

[[repo]]
url = "https://github.com/nirvanush/dao-dapp"

[[repo]]
url = "https://github.com/nirvanush/dappstep-docs"

[[repo]]
url = "https://github.com/nirvanush/dappstep-play"

[[repo]]
url = "https://github.com/nirvanush/ergoscript"

[[repo]]
url = "https://github.com/nirvanush/ergoscript-nodejs"

[[repo]]
url = "https://github.com/nirvanush/txbuilder-service"

[[repo]]
url = "https://github.com/nirvanush/whale-alerts-twitter-bot"

[[repo]]
url = "https://github.com/nitram147/eips"

[[repo]]
url = "https://github.com/nitram147/ergo_mainnet_p2s_to_testnet_p2s"

[[repo]]
url = "https://github.com/nn-dmt/terahertz-starter"

[[repo]]
url = "https://github.com/NoahErgo/DefiLlama-Adapters"

[[repo]]
url = "https://github.com/noob77777/ergoexplorer-websockets-demo"

[[repo]]
url = "https://github.com/omahs/ergodocs"

[[repo]]
url = "https://github.com/pepenger/ergo-golang"



[[repo]]
url = "https://github.com/platypus45/sigma-usd"

[[repo]]
url = "https://github.com/pragmaxim/ergo"

[[repo]]
url = "https://github.com/pragmaxim/ergo-spikechain"

[[repo]]
url = "https://github.com/pragmaxim/ergo-uexplorer"

[[repo]]
url = "https://github.com/profit-sharing/.github"

[[repo]]
url = "https://github.com/profit-sharing/profit-sharing-backend"

[[repo]]
url = "https://github.com/profit-sharing/profit-sharing-frontend"

[[repo]]
url = "https://github.com/pulsarz/FleetSharp"

[[repo]]
url = "https://github.com/pulsarz/sigmaexplorer"

[[repo]]
url = "https://github.com/reqlez/ergo-setup"

[[repo]]
url = "https://github.com/reqlez/tn-ergo-easy-oracle"

[[repo]]
url = "https://github.com/reqlez/tn-ergonode-docker"

[[repo]]
url = "https://github.com/rf-peixoto/ergopy"

[[repo]]
url = "https://github.com/RJErik/ergoweb"

[[repo]]
url = "https://github.com/ross-weir/chain-name-service"

[[repo]]
url = "https://github.com/ross-weir/ergo-node-api-sdks"

[[repo]]
url = "https://github.com/ross-weir/ergo-portable"

[[repo]]
url = "https://github.com/ross-weir/ergo-script-re"

[[repo]]
url = "https://github.com/ross-weir/go-ergo-example"

[[repo]]
url = "https://github.com/ross-weir/just-ergo-things"


[[repo]]
url = "https://github.com/ross-weir/rosetta-ergo"



[[repo]]
url = "https://github.com/rust-ergo/rustkit"

[[repo]]
url = "https://github.com/rustinmyeye/ergodocs"


[[repo]]
url = "https://github.com/SabaunT/ergo-handshake"

[[repo]]
url = "https://github.com/satsen/ergodocs"

[[repo]]
url = "https://github.com/scalahub/AgeUSD"

[[repo]]
url = "https://github.com/scalahub/AppkitIssue"

[[repo]]
url = "https://github.com/scalahub/awesome-ergo"


[[repo]]
url = "https://github.com/scalahub/ergo-appkit"

[[repo]]
url = "https://github.com/scalahub/ErgoScriptCompiler"

[[repo]]
url = "https://github.com/scalahub/jde"

[[repo]]
url = "https://github.com/scalahub/oracle-pool-bootstrap"

[[repo]]
url = "https://github.com/scalahub/OraclePool"

[[repo]]
url = "https://github.com/scalatest/scalatest"

[[repo]]
url = "https://github.com/ScorexFoundation/sigmastate-interpreter"

[[repo]]
url = "https://github.com/sigmaspace-io/ergo-lib-go"

[[repo]]
url = "https://github.com/sininen-taivas/ergo-lets"

[[repo]]
url = "https://github.com/sininen-taivas/ergo-notary"

[[repo]]
url = "https://github.com/sininen-taivas/ergo-numerals"

[[repo]]
url = "https://github.com/sininen-taivas/ergo-oracle"

[[repo]]
url = "https://github.com/sininen-taivas/ergo-test"

[[repo]]
url = "https://github.com/sininen-taivas/ergo-wbo"

[[repo]]
url = "https://github.com/sininen-taivas/ergoutils"

[[repo]]
url = "https://github.com/sininen-taivas/pricing-feeds"

[[repo]]
url = "https://github.com/supERGeometry/Ergold"

[[repo]]
url = "https://github.com/Talgat-qypshaq/Appkit-By-Example"

[[repo]]
url = "https://github.com/TanBeige/ergodocs"

[[repo]]
url = "https://github.com/ThierryM1212/ergo-pay"

[[repo]]
url = "https://github.com/ThierryM1212/ergo-token-minter"

[[repo]]
<<<<<<< HEAD
url = "https://github.com/ThierryM1212/transaction-builder"
=======
url = "https://github.com/thedelphiproject/.github"

[[repo]]
url = "https://github.com/thedelphiproject/connector-builder"

[[repo]]
url = "https://github.com/thedelphiproject/ergo-oracle-stats-backend"

[[repo]]
url = "https://github.com/thedelphiproject/ergo-oracle-tools-js"

[[repo]]
url = "https://github.com/thedelphiproject/website"

[[repo]]
url = "https://github.com/ThierryM1212/ergo-pay"
>>>>>>> 5a06c884

[[repo]]
url = "https://github.com/zargarzadehm/ergo-faucet"

[[repo]]
url = "https://github.com/zawy12/difficulty-algorithms"

[[repo]]
url = "https://github.com/zkastn/reduced-transactions"

[[repo]]
url = "https://github.com/lucagdangelo/trade-in"

[[repo]]
url = "https://github.com/darkdrag00nv2/ergo-indexer-rust"

[[repo]]
url = "https://github.com/kii-dot/scala-play-next-ergo"


[[repo]]
url = "https://github.com/Luivatra/ergotipper-tokens/"

[[repo]]
url = "https://github.com/ladopixel/mobilERG"

[[repo]]
url = "https://github.com/bitdomains/plasma"


[[repo]]
url = "https://github.com/aslesarenko/rust-benchmarks"

[[repo]]
url = "https://github.com/rustinmyeye/phonenodescriptsnshit"

[[repo]]
url = "https://github.com/Telefragged/off-the-grid"

[[repo]]
url = "https://github.com/AcoSmrkas/ErgExplorer"

[[repo]]
url = "https://github.com/lucagdangelo/offchain-bot"

[[repo]]
url = "https://github.com/K-Singh/Plasma-Toolkit"

[[repo]]
url = "https://github.com/ross-weir/ergohack-sidechain"

[[repo]]
url = "https://github.com/SavonarolaLabs/hodlbox-xyz"<|MERGE_RESOLUTION|>--- conflicted
+++ resolved
@@ -2,27 +2,17 @@
 title = "Ergo Developer Tooling"
 
 sub_ecosystems = []
-<<<<<<< HEAD
+
 github_organizations = [ 
     "https://github.com/rust-ergo", 
     "https://github.com/bitdomains",  
     "https://github.com/sigmaspace-io", 
     "https://github.com/thedelphiproject",
     "https://github.com/nautls/",
+    "https://github.com/profit-sharing",
+    "https://github.com/ergopool-io",
     ]
-=======
-
-github_organizations = [
-  "https://github.com/coinbarn",
-  "https://github.com/ergopool-io",
-  "https://github.com/Kalita-Platform",
-  "https://github.com/profit-sharing",
-  "https://github.com/sigmaspace-io",
-  "https://github.com/thedelphiproject",
-]
-
-# Repositories
->>>>>>> 5a06c884
+
 [[repo]]
 url = "https://github.com/abchrisxyz/ergo-setup"
 
@@ -221,9 +211,6 @@
 [[repo]]
 url = "https://github.com/ergopool-io/ergoapi"
 
-<<<<<<< HEAD
-
-=======
 [[repo]]
 url = "https://github.com/ergopool-io/ergofront"
 
@@ -235,7 +222,6 @@
 
 [[repo]]
 url = "https://github.com/ErgoWallet/ergowallet-desktop"
->>>>>>> 5a06c884
 
 [[repo]]
 url = "https://github.com/ericksonwinter/boxer"
@@ -674,9 +660,9 @@
 url = "https://github.com/ThierryM1212/ergo-token-minter"
 
 [[repo]]
-<<<<<<< HEAD
 url = "https://github.com/ThierryM1212/transaction-builder"
-=======
+
+[[repo]]
 url = "https://github.com/thedelphiproject/.github"
 
 [[repo]]
@@ -693,7 +679,6 @@
 
 [[repo]]
 url = "https://github.com/ThierryM1212/ergo-pay"
->>>>>>> 5a06c884
 
 [[repo]]
 url = "https://github.com/zargarzadehm/ergo-faucet"
